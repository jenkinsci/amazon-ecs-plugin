# Amazon Elastic Container Service (ECS / Fargate) Plugin for Jenkins

[![Build Status](https://ci.jenkins.io/job/Plugins/job/amazon-ecs-plugin/job/master/badge/icon)](https://ci.jenkins.io/job/Plugins/job/amazon-ecs-plugin/job/master/)
[![Join the chat at https://gitter.im/jenkinsci/amazon-ecs-plugin](https://badges.gitter.im/jenkinsci/amazon-ecs-plugin.svg)](https://gitter.im/jenkinsci/amazon-ecs-plugin?utm_source=badge&utm_medium=badge&utm_campaign=pr-badge&utm_content=badge)

## About

This Jenkins plugin uses [Amazon Elastic Container Service](http://docs.aws.amazon.com/AmazonECS/latest/developerguide/Welcome.html) to host jobs execution inside docker containers.

Jenkins delegates to Amazon ECS the execution of the builds on Docker based agents.
Each Jenkins build is executed on a dedicated Docker container that is wiped-out at the end of the build.

-   use [GitHub Issues](https://github.com/jenkinsci/amazon-ecs-plugin/issues) to report issues / feature requests

## Installation & configuration

The scope of the plugin is only using existing and pre-configured AWS Infrastructure. It does not create any of the needed infrastructure on its own. Use tools like CloudFormation or Terraform for this task.

### Requirements

-   Jenkins with at least version 2.107.3
-   AWS Account

### Plugin install

Use the Jenkins plugin manager to install the [Amazon Elastic Container Service plugin](https://plugins.jenkins.io/amazon-ecs)

### Configuration

#### Amazon ECS cluster

As a pre-requisite, you must have created an Amazon ECS cluster with associated ECS instances. These instances can be statically associated with the ECS cluster or can be dynamically created with Amazon Auto Scaling.

The Jenkins Amazon EC2 Container Service plugin will use this ECS cluster and will create automatically the required Task Definition.

#### Jenkins System Configuration

Navigate to the "Configure System" screen.

In the "Jenkins Location" section, ensure that the "Jenkins URL" is reachable from the the container instances of the Amazon ECS cluster. See the section "Network and firewalls" for more details.

If the global Jenkins URL configuration does not fit your needs (e.g. if your ECS agents must reach Jenkins through some kind of tunnel) you can also override the Jenkins URL in the Advanced Configuration of the ECS cloud.

At the bottom of the screen, click on "Add a new Cloud" and select "Amazon EC2 Container Service Cloud".

#### Amazon EC2 Container Service Cloud

Then enter the configuration details of the Amazon EC2 Container Service Cloud:

-   `Name`: name for your ECS cloud (e.g. `ecs-cloud`)
-   `Amazon ECS Credentials`: Amazon IAM Access Key with privileges to create Task Definitions and Tasks on the desired ECS cluster
-   `ECS Cluster`: desired ECS cluster on which Jenkins will send builds as ECS tasks
-   `ECS Template`: click on "Add" to create the desired ECS template or templates

_Advanced configuration_

`Tunnel connection through`: tunnelling options (when Jenkins runs behind a load balancer).
Alternative Jenkins URL: The URL used as the Jenkins URL within the ECS containers of the configured cloud. Can be used to override the default Jenkins URL from global configuration if needed.

##### ECS Agent Templates

One or several ECS agent templates can be defined for the Amazon EC2 Container Service Cloud. The main reason to create more than one ECS agent template is to use several Docker image to perform build (e.g. java-build-tools, php-build-tools...)

-   `Template name` is used (prefixed with the cloud's name) for the task definition in ECS.
-   `Label`: agent labels used in conjunction with the job level configuration "Restrict where the project can be run / Label expression". ECS agent label could identify the Docker image used for the agent (e.g. `docker` for the jenkinsci/inbound-agent).
-   `Docker image`: identifier of the Docker image to use to create the agents
    `Filesystem root`: working directory used by Jenkins (e.g. `/home/jenkins/`).
    `Memory`: number of MiB of memory reserved for the container. If your container attempts to exceed the memory allocated here, the container is killed.
-   The number of `cpu units` to reserve for the container. A container instance has 1,024 cpu units for every CPU core.
    Advanced Configuration

*   `Override entrypoint`: overwritten Docker image entrypoint. Container command can't be overriden as it is used to pass jenkins agent connection parameters.
*   `JVM arguments`: additional arguments for the JVM, such as `-XX:MaxPermSize` or GC options.

#### Network and firewalls

Running the Jenkins master and the ECS container instances in the same Amazon VPC and in the same subnet is the simplest setup and default settings will work out-of-the-box.

_Firewalls_
If you enable network restrictions between the Jenkins master and the ECS cluster container instances,

Fix the TCP listen port for JNLP agents of the Jenkins master (e.g. `5000`) navigating in the "Manage Jenkins / Configure Global Security" screen
Allow TCP traffic from the ECS cluster container instances to the Jenkins master on the listen port for JNLP agents (see above) and the HTTP(S) port.

_Network Address Translation and Reverse Proxies_
In case of Network Address Translation rules between the ECS cluster container instances and the Jenkins master, ensure that the JNLP agents will use the proper hostname to connect to the Jenkins master doing on of the following:

Define the proper hostname of the Jenkins master defining the system property `hudson.TcpSlaveAgentListener.hostName` in the launch command
Use the advanced configuration option "Tunnel connection through" in the configuration of the Jenkins Amazon EC2 Container Service Cloud (see above).

### IAM Permissions

To work the plugin needs some IAM permissions. Assign a role with those permissions to the instance / container you are running the master on.

Here is an example of a role in CloudFormation, make sure to modify it for your needs.

```yaml
TaskRole:
    Type: AWS::IAM::Role
    Properties:
        RoleName: !Sub ${AWS::StackName}-task-role
        Path: /
        AssumeRolePolicyDocument:
            Version: 2012-10-17
            Statement:
                - Effect: Allow
                  Principal:
                      Service:
                          - ecs-tasks.amazonaws.com
                  Action: sts:AssumeRole
        Policies:
            - PolicyName: !Sub ecs-${AWS::StackName}
              PolicyDocument:
                  Version: "2012-10-17"
                  Statement:
                      - Action:
                            - "ecs:RegisterTaskDefinition"
                            - "ecs:ListClusters"
                            - "ecs:DescribeContainerInstances"
                            - "ecs:ListTaskDefinitions"
                            - "ecs:DescribeTaskDefinition"
                            - "ecs:DeregisterTaskDefinition"
                        Effect: Allow
                        Resource: "*"
                      - Action:
                            - "ecs:ListContainerInstances"
                        Effect: Allow
                        Resource:
                            - !Sub "arn:aws:ecs:${AWS::Region}:${AWS::AccountId}:cluster/<clusterName>"
                      - Action:
                            - "ecs:RunTask"
                        Effect: Allow
                        Condition:
                            ArnEquals:
                                ecs:cluster:
                                    - !Sub "arn:aws:ecs:${AWS::Region}:${AWS::AccountId}:cluster/<clusterName>"
                        Resource: !Sub "arn:aws:ecs:${AWS::Region}:${AWS::AccountId}:task-definition/*"
                      - Action:
                            - "ecs:StopTask"
                        Effect: Allow
                        Condition:
                            ArnEquals:
                                ecs:cluster:
                                    - !Sub "arn:aws:ecs:${AWS::Region}:${AWS::AccountId}:cluster/<clusterName>"
                        Resource: !Sub "arn:aws:ecs:*:*:task/*" # "arn:aws:ecs:${AWS::Region}:${AWS::AccountId}:task/*"
                      - Action:
                            - "ecs:DescribeTasks"
                        Effect: Allow
                        Condition:
                            ArnEquals:
                                ecs:cluster:
                                    - !Sub "arn:aws:ecs:${AWS::Region}:${AWS::AccountId}:cluster/<clusterName>"
                        Resource: !Sub "arn:aws:ecs:*:*:task/*" # "arn:aws:ecs:${AWS::Region}:${AWS::AccountId}:task/*"
```

### Agent

The Jenkins Amazon EC2 Container Service Cloud can use for the agents all the Docker image designed to act as a Jenkins JNLP agent. Here is a list of compatible Docker images:

-   [jenkins/inbound-agent](https://hub.docker.com/r/jenkins/inbound-agent/)

You can easily extend the images or also build your own.

## Declarative Pipeline

Declarative Pipeline support requires Jenkins 2.66+

<<<<<<< HEAD
Declarative agents can be defined like shown below. You can also reuse pre-configured templates and override certain settings using `inheritFrom` to reference the *Label field*
 of the template that you want to use as preconfigured. Only one label is expected to be specified.

_Note_: You have to configure list of settings to be allowed in the declarative pipeline first (see the Allowed Overrides setting). They are disabled by default for security reasons, to avoid non-privileged users to suddenly be able to change certain settings.


## Usage

The ECS agents can be used for any job and any type of job (Freestyle job, Maven job, Workflow job...), you just have to restrict the execution of the jobs on one of the labels used in the ECS Agent Template configuration. You can either restrict the job to run on a specific label only via the UI or directly in the pipeline.
In addition, when configuring the cloud to run on, you must also 
```groovy
 
=======
Declarative agents can be defined like shown below. You can also reuse pre-configured templates and override certain settings using `inheritFrom` to reference the _Label field_
of the template that you want to use as preconfigured. Only one label is expected to be specified.

_Note_: You have to configure list of settings to be allowed in the declarative pipeline first (see the Allowed Overrides setting). They are disabled by default for security reasons, to avoid non-privileged users to suddenly be able to change certain settings.

## Usage

The ECS agents can be used for any job and any type of job (Freestyle job, Maven job, Workflow job...), you just have to restrict the execution of the jobs on one of the labels used in the ECS Agent Template configuration. You can either restrict the job to run on a specific label only via the UI or directly in the pipeline.
In addition, when configuring the cloud to run on, you must also

```groovy

>>>>>>> 2d255aa4
pipeline {
  agent none

  stages {
       stage('PublishAndTests') {
          environment {
              STAGE='prod'
          }
<<<<<<< HEAD
          agent { 
            label 'build-python36' 
=======
          agent {
            label 'build-python36'
>>>>>>> 2d255aa4
          }
      }
      steps {
        sh 'java -version'
      }
    }
  }
```
<<<<<<< HEAD
=======

>>>>>>> 2d255aa4
```groovy
pipeline {
  agent none

  stages {
    stage('Test') {
        agent {
            ecs {
                inheritFrom 'label-of-my-preconfigured-template'
                cpu 2048
                memory 4096
                image '$AWS_ACCOUNT.dkr.ecr.$AWS_REGION.amazonaws.com/jenkins/java8:2019.7.29-1'
                logDriver 'fluentd'
                logDriverOptions([[name: 'foo', value:'bar'], [name: 'bar', value: 'foo']])
                portMappings([[containerPort: 22, hostPort: 22, protocol: 'tcp'], [containerPort: 443, hostPort: 443, protocol: 'tcp']])
            }
        }
        steps {
            sh 'echo hello'
        }
    }
  }
}
```
<<<<<<< HEAD
=======

>>>>>>> 2d255aa4
## FAQ

### My parallel jobs don't start at the same time

Actually, there can be multiple reasons:

-   The plugin creates a new agent only when the stage contains an `agent` [definition](https://jenkins.io/doc/book/pipeline/syntax/#agent). If this is missing, the stage inherits the agent definition from the level above and also re-uses the instance.

-   Also, parallel stages sometimes don't really start at the same time. Especially, when the provided label of the `agent` definition is the same. The reason is that Jenkins tries to guess how many instances are really needed and tells the plugin to start n instances of the agent with label x. This number is likely smaller than the number of parallel stages that you've declared in your Jenkinsfile. Jenkins calls the ECS plugin multiple times to get the total number of agents running.

-   If launching of the agents takes long, and Jenkins calls the plugin in the meantime again to start n instances, the ECS plugin doesn't know if this instances are really needed or just requested because of the slow start. That's why the ECS plugin subtracts the number of launching agents from the number of requested agents (for a specific label). This can mean for parallel stages that some of the agents are launched after the previous bunch of agents becomes online.

There are options that influence how Jenkins spawns new Agents. You can set for example on your master the following to improve the launch times:

```bash
-Dhudson.slaves.NodeProvisioner.initialDelay=0 -Dhudson.slaves.NodeProvisioner.MARGIN=50 -Dhudson.slaves.NodeProvisioner.MARGIN0=0.85
```

## Who runs this & Resources

If you are running a interesting setup or have public posts abour your setups using this plugins, please file a PR to get it added here.

-   Slides: [Run Jenkins as managed product on ECS](https://www.slideshare.net/PhilippGarbe1/run-jenkins-as-managed-product-on-ecs-aws-meetup)
-   [Youtube: Jenkins with Amazon ECS slaves](https://www.youtube.com/watch?v=v0b53cdrujs)

## Maintainers

Andreas Sieferlinger ([GitHub](https://github.com/webratz) [Twitter](https://twitter.com/webratz))  
Philipp Garbe ([GitHub](https://github.com/pgarbe), [Twitter](https://twitter.com/pgarbe))  
Marky Jackson ([GitHub](https://github.com/markyjackson-taulia), [Twitter](https://twitter.com/MarkyJackson3))

## Developing

### Building the Plugin

```bash
  java -version # Need Java 1.8, earlier versions are unsupported for build
  mvn -version # Need a modern maven version; maven 3.2.5 and 3.5.0 are known to work
  mvn clean install
```
<<<<<<< HEAD
### Running locally
=======

### Running locally

>>>>>>> 2d255aa4
To run locally, execute the following command and open the browser [http://localhost:8080/jenkins/](http://localhost:8080/jenkins/)

```bash
  mvn -e hpi:run
```

### Debugging The plugin in an editor:

<<<<<<< HEAD
the 
=======
the

>>>>>>> 2d255aa4
```java

    @Rule
    public JenkinsRule j = new JenkinsRule();
<<<<<<< HEAD
````
=======
```

>>>>>>> 2d255aa4
Will actually invoke code that will bootstrap a local installation of `jenkins.war`. This will allow you to debug with with breakpoints and such. However, to do it
you will need to set some system properties or be aware how it tries to auto-configure. It will attempt to look for a `.jenkins` directory recursively with an already exploded war,
So, theoretically you explode it, and git ignore it, right in this space. Alternatively, you can set a System property:
`-Djth.jenkins-war.path=${PATH}/jenkins.war`

Make sure to include this rule in any tests that touch Jenkins specific resources like: `Jenkins.instance()`

### Releasing the Plugin

```bash
 mvn release:prepare release:perform
```<|MERGE_RESOLUTION|>--- conflicted
+++ resolved
@@ -165,60 +165,14 @@
 
 Declarative Pipeline support requires Jenkins 2.66+
 
-<<<<<<< HEAD
-Declarative agents can be defined like shown below. You can also reuse pre-configured templates and override certain settings using `inheritFrom` to reference the *Label field*
- of the template that you want to use as preconfigured. Only one label is expected to be specified.
-
-_Note_: You have to configure list of settings to be allowed in the declarative pipeline first (see the Allowed Overrides setting). They are disabled by default for security reasons, to avoid non-privileged users to suddenly be able to change certain settings.
-
-
-## Usage
-
-The ECS agents can be used for any job and any type of job (Freestyle job, Maven job, Workflow job...), you just have to restrict the execution of the jobs on one of the labels used in the ECS Agent Template configuration. You can either restrict the job to run on a specific label only via the UI or directly in the pipeline.
-In addition, when configuring the cloud to run on, you must also 
-```groovy
- 
-=======
 Declarative agents can be defined like shown below. You can also reuse pre-configured templates and override certain settings using `inheritFrom` to reference the _Label field_
 of the template that you want to use as preconfigured. Only one label is expected to be specified.
 
 _Note_: You have to configure list of settings to be allowed in the declarative pipeline first (see the Allowed Overrides setting). They are disabled by default for security reasons, to avoid non-privileged users to suddenly be able to change certain settings.
-
 ## Usage
 
 The ECS agents can be used for any job and any type of job (Freestyle job, Maven job, Workflow job...), you just have to restrict the execution of the jobs on one of the labels used in the ECS Agent Template configuration. You can either restrict the job to run on a specific label only via the UI or directly in the pipeline.
 In addition, when configuring the cloud to run on, you must also
-
-```groovy
-
->>>>>>> 2d255aa4
-pipeline {
-  agent none
-
-  stages {
-       stage('PublishAndTests') {
-          environment {
-              STAGE='prod'
-          }
-<<<<<<< HEAD
-          agent { 
-            label 'build-python36' 
-=======
-          agent {
-            label 'build-python36'
->>>>>>> 2d255aa4
-          }
-      }
-      steps {
-        sh 'java -version'
-      }
-    }
-  }
-```
-<<<<<<< HEAD
-=======
-
->>>>>>> 2d255aa4
 ```groovy
 pipeline {
   agent none
@@ -243,10 +197,6 @@
   }
 }
 ```
-<<<<<<< HEAD
-=======
-
->>>>>>> 2d255aa4
 ## FAQ
 
 ### My parallel jobs don't start at the same time
@@ -287,13 +237,9 @@
   mvn -version # Need a modern maven version; maven 3.2.5 and 3.5.0 are known to work
   mvn clean install
 ```
-<<<<<<< HEAD
+
 ### Running locally
-=======
-
-### Running locally
-
->>>>>>> 2d255aa4
+
 To run locally, execute the following command and open the browser [http://localhost:8080/jenkins/](http://localhost:8080/jenkins/)
 
 ```bash
@@ -302,22 +248,14 @@
 
 ### Debugging The plugin in an editor:
 
-<<<<<<< HEAD
-the 
-=======
 the
 
->>>>>>> 2d255aa4
 ```java
 
     @Rule
     public JenkinsRule j = new JenkinsRule();
-<<<<<<< HEAD
-````
-=======
-```
-
->>>>>>> 2d255aa4
+```
+
 Will actually invoke code that will bootstrap a local installation of `jenkins.war`. This will allow you to debug with with breakpoints and such. However, to do it
 you will need to set some system properties or be aware how it tries to auto-configure. It will attempt to look for a `.jenkins` directory recursively with an already exploded war,
 So, theoretically you explode it, and git ignore it, right in this space. Alternatively, you can set a System property:
