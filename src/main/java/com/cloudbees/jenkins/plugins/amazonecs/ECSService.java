--- conflicted
+++ resolved
@@ -219,15 +219,10 @@
             describeTaskDefinition = client.describeTaskDefinition(new DescribeTaskDefinitionRequest().withTaskDefinition(taskDefinitions.getLast()));
 
             templateMatchesExistingContainerDefinition = def.equals(describeTaskDefinition.getTaskDefinition().getContainerDefinitions().get(0));
-<<<<<<< HEAD
-            LOGGER.log(Level.INFO, "Match on container defintion: {0}", new Object[] {templateMatchesExistingContainerDefinition});
-            LOGGER.log(Level.FINE, "Match on container defintion: {0}; template={1}; last={2}", new Object[] {templateMatchesExistingContainerDefinition, def, describeTaskDefinition.getTaskDefinition().getContainerDefinitions().get(0)});
-
-=======
+
             LOGGER.log(Level.INFO, "Match on container definition: {0}", new Object[] {templateMatchesExistingContainerDefinition});
             LOGGER.log(Level.FINE, "Match on container definition: {0}; template={1}; last={2}", new Object[] {templateMatchesExistingContainerDefinition, def, describeTaskDefinition.getTaskDefinition().getContainerDefinitions().get(0)});
             
->>>>>>> 1cbbbada
             templateMatchesExistingVolumes = ObjectUtils.equals(template.getVolumeEntries(), describeTaskDefinition.getTaskDefinition().getVolumes());
             LOGGER.log(Level.INFO, "Match on volumes: {0}", new Object[] {templateMatchesExistingVolumes});
             LOGGER.log(Level.FINE, "Match on volumes: {0}; template={1}; last={2}", new Object[] {templateMatchesExistingVolumes, template.getVolumeEntries(), describeTaskDefinition.getTaskDefinition().getVolumes()});
