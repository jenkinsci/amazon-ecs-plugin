--- conflicted
+++ resolved
@@ -576,11 +576,7 @@
     /**
      * This merge does not take an into consideration the child intentionally setting empty values for parameters like "entrypoint" - in fact
      * it's not uncommon to override the entrypoint of a container and set it to blank so you can use your own entrypoint as part of the command.
-<<<<<<< HEAD
      * What's really needed is a "MergeStrategy `BinaryOperator<ECSTaskTemplate>` that's user selectable.
-=======
-     * What's really needed is a "MergeStrategy BinaryOperator ECSTaskTemplate that's user selectable.
->>>>>>> 2d255aa4
      * @param parent inherit settings from
      * @return a 'merged' template
      */
@@ -1042,11 +1038,7 @@
         if (taskDefinitionOverride != null ? !taskDefinitionOverride.equals(that.taskDefinitionOverride) : that.taskDefinitionOverride != null) {
             return false;
         }
-<<<<<<< HEAD
         if (image != null ? !image.equals(that.image) : that.image != null) {
-=======
-        if (!image.equals(that.image)) {
->>>>>>> 2d255aa4
             return false;
         }
         if (remoteFSRoot != null ? !remoteFSRoot.equals(that.remoteFSRoot) : that.remoteFSRoot != null) {
@@ -1079,17 +1071,10 @@
         if (mountPoints != null ? !mountPoints.equals(that.mountPoints) : that.mountPoints != null) {
             return false;
         }
-<<<<<<< HEAD
         if (launchType != null ? !launchType.equals(that.launchType) : that.launchType != null) {
             return false;
         }
         if (networkMode != null ? !networkMode.equals(that.networkMode) : that.networkMode != null) {
-=======
-        if (!launchType.equals(that.launchType)) {
-            return false;
-        }
-        if (!networkMode.equals(that.networkMode)) {
->>>>>>> 2d255aa4
             return false;
         }
         if (containerUser != null ? !containerUser.equals(that.containerUser) : that.containerUser != null) {
@@ -1121,11 +1106,7 @@
         int result = templateName.hashCode();
         result = 31 * result + (label != null ? label.hashCode() : 0);
         result = 31 * result + (taskDefinitionOverride != null ? taskDefinitionOverride.hashCode() : 0);
-<<<<<<< HEAD
         result = 31 * result + (image != null ? image.hashCode() : 0);
-=======
-        result = 31 * result + image.hashCode();
->>>>>>> 2d255aa4
         result = 31 * result + (remoteFSRoot != null ? remoteFSRoot.hashCode() : 0);
         result = 31 * result + memory;
         result = 31 * result + memoryReservation;
@@ -1141,13 +1122,8 @@
         result = 31 * result + (repositoryCredentials != null ? repositoryCredentials.hashCode() : 0);
         result = 31 * result + (jvmArgs != null ? jvmArgs.hashCode() : 0);
         result = 31 * result + (mountPoints != null ? mountPoints.hashCode() : 0);
-<<<<<<< HEAD
         result = 31 * result + (launchType != null ? launchType.hashCode() : 0);
         result = 31 * result + (networkMode != null ? networkMode.hashCode() : 0);
-=======
-        result = 31 * result + launchType.hashCode();
-        result = 31 * result + networkMode.hashCode();
->>>>>>> 2d255aa4
         result = 31 * result + (privileged ? 1 : 0);
         result = 31 * result + (uniqueRemoteFSRoot ? 1 : 0);
         result = 31 * result + (containerUser != null ? containerUser.hashCode() : 0);
