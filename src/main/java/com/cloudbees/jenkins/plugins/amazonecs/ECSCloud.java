/*
 * The MIT License
 *
 *  Copyright (c) 2015, CloudBees, Inc.
 *
 *  Permission is hereby granted, free of charge, to any person obtaining a copy
 *  of this software and associated documentation files (the "Software"), to deal
 *  in the Software without restriction, including without limitation the rights
 *  to use, copy, modify, merge, publish, distribute, sublicense, and/or sell
 *  copies of the Software, and to permit persons to whom the Software is
 *  furnished to do so, subject to the following conditions:
 *
 *  The above copyright notice and this permission notice shall be included in
 *  all copies or substantial portions of the Software.
 *
 *  THE SOFTWARE IS PROVIDED "AS IS", WITHOUT WARRANTY OF ANY KIND, EXPRESS OR
 *  IMPLIED, INCLUDING BUT NOT LIMITED TO THE WARRANTIES OF MERCHANTABILITY,
 *  FITNESS FOR A PARTICULAR PURPOSE AND NONINFRINGEMENT. IN NO EVENT SHALL THE
 *  AUTHORS OR COPYRIGHT HOLDERS BE LIABLE FOR ANY CLAIM, DAMAGES OR OTHER
 *  LIABILITY, WHETHER IN AN ACTION OF CONTRACT, TORT OR OTHERWISE, ARISING FROM,
 *  OUT OF OR IN CONNECTION WITH THE SOFTWARE OR THE USE OR OTHER DEALINGS IN
 *  THE SOFTWARE.
 *
 */

package com.cloudbees.jenkins.plugins.amazonecs;

import com.amazonaws.regions.Region;
import com.amazonaws.regions.Regions;
import com.amazonaws.services.ecs.AmazonECSClient;
<<<<<<< HEAD
import com.amazonaws.services.ecs.model.*;
=======
import com.amazonaws.services.ecs.model.ContainerOverride;
import com.amazonaws.services.ecs.model.Failure;
import com.amazonaws.services.ecs.model.RunTaskRequest;
import com.amazonaws.services.ecs.model.RunTaskResult;
import com.amazonaws.services.ecs.model.StopTaskRequest;
import com.amazonaws.services.ecs.model.TaskOverride;
>>>>>>> d4f29909
import com.cloudbees.jenkins.plugins.awscredentials.AmazonWebServicesCredentials;
import com.cloudbees.plugins.credentials.CredentialsMatchers;
import com.cloudbees.plugins.credentials.CredentialsProvider;
import com.cloudbees.plugins.credentials.common.StandardListBoxModel;
import hudson.AbortException;
import hudson.Extension;
import hudson.model.Computer;
import hudson.model.Descriptor;
import hudson.model.Label;
import hudson.model.Node;
import hudson.security.ACL;
import hudson.slaves.Cloud;
import hudson.slaves.JNLPLauncher;
import hudson.slaves.NodeProvisioner;
import hudson.util.ListBoxModel;
import jenkins.model.Jenkins;
import jenkins.model.JenkinsLocationConfiguration;
import org.apache.commons.lang.StringUtils;
import org.kohsuke.stapler.DataBoundConstructor;
import org.kohsuke.stapler.DataBoundSetter;
import org.kohsuke.stapler.QueryParameter;

import javax.annotation.CheckForNull;
import javax.annotation.Nonnull;
import javax.annotation.Nullable;
import java.util.ArrayList;
import java.util.Collection;
import java.util.Collections;
import java.util.List;
import java.util.concurrent.Callable;
import java.util.logging.Level;
import java.util.logging.Logger;

/**
 * @author <a href="mailto:nicolas.deloof@gmail.com">Nicolas De Loof</a>
 */
public class ECSCloud extends Cloud {

    private final List<ECSTaskTemplate> templates;


    @Nonnull
    private final String awsRegion;

    /**
     * Id of the {@link AmazonWebServicesCredentials} used to connect to Amazon ECS
     */
    @Nonnull
    private final String credentialsId;

    private final String cluster;

    /**
     * Tunnel connection through
     */
    @CheckForNull
    private String tunnel;

    @DataBoundConstructor
    public ECSCloud(String name, List<ECSTaskTemplate> templates, @Nonnull String credentialsId, @Nonnull String awsRegion, String cluster) {
        super(name);
        this.credentialsId = credentialsId;
        this.awsRegion = awsRegion;
        this.cluster = cluster;
        this.templates = templates;
        if (templates != null) {
            for (ECSTaskTemplate template : templates) {
                template.setOwer(this);
            }
        }
    }

    public List<ECSTaskTemplate> getTemplates() {
        return templates;
    }

    public String getAwsRegion() {
        return awsRegion;
    }

    public String getCredentialsId() {
        return credentialsId;
    }

    public String getCluster() {
        return cluster;
    }

    public String getTunnel() {
        return tunnel;
    }

    @DataBoundSetter
    public void setTunnel(String tunnel) {
        this.tunnel = tunnel;
    }

    @CheckForNull
    static AmazonWebServicesCredentials getCredentials(@Nullable String credentialsId) {
        if (StringUtils.isBlank(credentialsId)) {
            return null;
        }
        return (AmazonWebServicesCredentials) CredentialsMatchers.firstOrNull(
                CredentialsProvider.lookupCredentials(AmazonWebServicesCredentials.class, Jenkins.getInstance(),
                        ACL.SYSTEM, Collections.EMPTY_LIST),
                CredentialsMatchers.withId(credentialsId));
    }

    @Override
    public boolean canProvision(Label label) {
        return getTemplate(label) != null;
    }

    private ECSTaskTemplate getTemplate(Label label) {
        for (ECSTaskTemplate t : templates) {
            if (label == null || label.matches(t.getLabelSet())) {
                return t;
            }
        }
        return null;
    }


    @Override
    public Collection<NodeProvisioner.PlannedNode> provision(Label label, int excessWorkload) {
        try {

            List<NodeProvisioner.PlannedNode> r = new ArrayList<NodeProvisioner.PlannedNode>();
            final ECSTaskTemplate template = getTemplate(label);

            for (int i = 1; i <= excessWorkload; i++) {

                r.add(new NodeProvisioner.PlannedNode(template.getDisplayName(), Computer.threadPoolForRemoting
                        .submit(new ProvisioningCallback(template, label)), 1));
            }
            return r;
        } catch (Exception e) {
            LOGGER.log(Level.WARNING, "Failed to provision ECS slave", e);
            return Collections.emptyList();
        }
    }

    private static AmazonECSClient getAmazonECSClient(String credentialsId, String awsRegion){
        final AmazonECSClient client;
        AmazonWebServicesCredentials credentials = getCredentials(credentialsId);
        if (credentials == null) {
            // no credentials provided, rely on com.amazonaws.auth.DefaultAWSCredentialsProviderChain
            // to use IAM Role define at the EC2 instance level ...
            client = new AmazonECSClient();
        } else {
            if (LOGGER.isLoggable(Level.FINE)) {
                String awsAccessKeyId = credentials.getCredentials().getAWSAccessKeyId();
                String obfuscatedAccessKeyId = StringUtils.left(awsAccessKeyId, 4) + StringUtils.repeat("*", awsAccessKeyId.length() - (2 * 4)) + StringUtils.right(awsAccessKeyId, 4);
                LOGGER.log(Level.FINE, "Connect to Amazon ECS with IAM Access Key {1}", new Object[]{obfuscatedAccessKeyId});
            }
            client = new AmazonECSClient(credentials);
        }
        LOGGER.log(Level.INFO,"awsRegion={0}",awsRegion);
        // awsRegion can be null when called from method doFillClusterItems
        if (awsRegion != null && !awsRegion.isEmpty()) {
            client.setRegion(Region.getRegion(Regions.fromName(awsRegion)));
        }
        return client;

    }

<<<<<<< HEAD
    void deleteTask(String taskArn, String taskDefinitonArn) {
        final AmazonECSClient client = getAmazonECSClient(credentialsId, awsRegion);

        LOGGER.log(Level.INFO, "Delete ECS Slave task: {0}", taskArn);
        try {
            client.stopTask(new StopTaskRequest().withTask(taskArn));
        } catch (ClientException clientException){
            LOGGER.log(Level.INFO, "Failed to delete ECS task definition: {0}", clientException.getLocalizedMessage());
        }

        LOGGER.log(Level.INFO, "Delete ECS task definition: {0}", taskDefinitonArn);
        client.deregisterTaskDefinition(new DeregisterTaskDefinitionRequest().withTaskDefinition(taskDefinitonArn));
=======
    void deleteTask(String taskArn) {
        final AmazonECSClient client = getAmazonECSClient(credentialsId);

        LOGGER.log(Level.INFO, "Delete ECS Slave task: {0}", taskArn);
        client.stopTask(new StopTaskRequest().withTask(taskArn));
>>>>>>> d4f29909
    }

    private class ProvisioningCallback implements Callable<Node> {

        private final ECSTaskTemplate template;
        @CheckForNull
        private Label label;

        public ProvisioningCallback(ECSTaskTemplate template, @Nullable Label label) {
            this.template = template;
            this.label = label;
        }

        public Node call() throws Exception {

            String uniq = Long.toHexString(System.nanoTime());
            ECSSlave slave = new ECSSlave(ECSCloud.this, name + "-" + uniq, template.getRemoteFSRoot(), label == null ? null : label.toString(), new JNLPLauncher());
            Jenkins.getInstance().addNode(slave);
            LOGGER.log(Level.INFO, "Created Slave: {0}", slave.getNodeName());

            final AmazonECSClient client = new AmazonECSClient(getCredentials(credentialsId));
            Collection<String> command = getDockerRunCommand(slave);
<<<<<<< HEAD
            final RegisterTaskDefinitionRequest req = template.asRegisterTaskDefinitionRequest(command);

            final AmazonECSClient client = getAmazonECSClient(credentialsId, awsRegion);

            final RegisterTaskDefinitionResult result = client.registerTaskDefinition(req);
            String definitionArn = result.getTaskDefinition().getTaskDefinitionArn();
            LOGGER.log(Level.FINE, "Slave {0} - Created Task Definition {1}: {2}", new Object[]{slave.getNodeName(), definitionArn, req});
            LOGGER.log(Level.INFO, "Slave {0} - Created Task Definition: {1}", new Object[]{slave.getNodeName(), definitionArn});
=======
            String definitionArn = template.getTaskDefinitionArn();
>>>>>>> d4f29909
            slave.setTaskDefinitonArn(definitionArn);

            final RunTaskResult runTaskResult = client.runTask(new RunTaskRequest()
                    .withTaskDefinition(definitionArn)
                    .withOverrides(new TaskOverride()
                        .withContainerOverrides(new ContainerOverride()
                            .withName("jenkins-slave")
                            .withCommand(command)))
                    .withCluster(cluster)
            );

            if (!runTaskResult.getFailures().isEmpty()) {
                LOGGER.log(Level.WARNING, "Slave {0} - Failure to run task with definition {1} on ECS cluster {2}", new Object[]{slave.getNodeName(), definitionArn, cluster});
                for (Failure failure : runTaskResult.getFailures()) {
                    LOGGER.log(Level.WARNING, "Slave {0} - Failure reason={1}, arn={2}", new Object[]{slave.getNodeName(), failure.getReason(), failure.getArn()});
                }
                throw new AbortException("Failed to run slave container " + slave.getNodeName());
            }

            String taskArn = runTaskResult.getTasks().get(0).getTaskArn();
            LOGGER.log(Level.INFO, "Slave {0} - Slave Task Started : {1}", new Object[]{slave.getNodeName(), taskArn});
            slave.setTaskArn(taskArn);

            int i = 0;
            int j = 100; // wait 100 seconds

            // now wait for slave to be online
            for (; i < j; i++) {
                if (slave.getComputer() == null) {
                    throw new IllegalStateException("Slave " + slave.getNodeName() + " - Node was deleted, computer is null");
                }
                if (slave.getComputer().isOnline()) {
                    break;
                }
                LOGGER.log(Level.FINE, "Waiting for slave {0} (ecs task {1}) to connect ({2}/{3}).", new Object[]{slave.getNodeName(), taskArn, i, j});
                Thread.sleep(1000);
            }
            if (!slave.getComputer().isOnline()) {
                throw new IllegalStateException("ECS Slave " + slave.getNodeName()  + " (ecs task " + taskArn + ") is not connected after " + j + " seconds");
            }

            LOGGER.log(Level.INFO, "ECS Slave " + slave.getNodeName() + " (ecs task {0}) connected", taskArn);
            return slave;
        }
    }

    private Collection<String> getDockerRunCommand(ECSSlave slave) {
        Collection<String> command = new ArrayList<String>();
        command.add("-url");
        command.add(JenkinsLocationConfiguration.get().getUrl());
        if (StringUtils.isNotBlank(tunnel)) {
            command.add("-tunnel");
            command.add(tunnel);
        }
        command.add(slave.getComputer().getJnlpMac());
        command.add(slave.getComputer().getName());
        return command;
    }


    @Extension
    public static class DescriptorImpl extends Descriptor<Cloud> {

        @Override
        public String getDisplayName() {
            return Messages.DisplayName();
        }

        public ListBoxModel doFillAwsRegionItems() {
            //please refer following link to get list of available regions  http://docs.aws.amazon.com/general/latest/gr/rande.html#ecs_region
            final String[] ecsEnabledRegions = {"us-east-1", "us-west-2", "us-west-1", "eu-west-1", "ap-northeast-1", "ap-southeast-2", "ap-southeast-1"};
            final ListBoxModel options = new ListBoxModel();

            for (String reg : ecsEnabledRegions) {
                options.add(reg);
            }
            return options;
        }

        public ListBoxModel doFillCredentialsIdItems() {
            return new StandardListBoxModel()
                    .withEmptySelection()
                    .withMatching(
                            CredentialsMatchers.always(),
                            CredentialsProvider.lookupCredentials(AmazonWebServicesCredentials.class,
                                    Jenkins.getInstance(),
                                    ACL.SYSTEM,
                                    Collections.EMPTY_LIST));
        }

        public ListBoxModel doFillClusterItems(@QueryParameter String credentialsId, @QueryParameter String awsRegion) {
            try {
                final AmazonECSClient client = getAmazonECSClient(credentialsId, awsRegion);

                final ListBoxModel options = new ListBoxModel();
                for (String arn : client.listClusters().getClusterArns()) {
                    options.add(arn);
                }
                return options;
            } catch (RuntimeException e) {
                // missing credentials will throw an "AmazonClientException: Unable to load AWS credentials from any provider in the chain"
                LOGGER.log(Level.INFO, "Exception searching clusters for credentials=" + credentialsId, e);
                return new ListBoxModel();
            }
        }

    }

    private static final Logger LOGGER = Logger.getLogger(ECSCloud.class.getName());
}<|MERGE_RESOLUTION|>--- conflicted
+++ resolved
@@ -28,16 +28,7 @@
 import com.amazonaws.regions.Region;
 import com.amazonaws.regions.Regions;
 import com.amazonaws.services.ecs.AmazonECSClient;
-<<<<<<< HEAD
 import com.amazonaws.services.ecs.model.*;
-=======
-import com.amazonaws.services.ecs.model.ContainerOverride;
-import com.amazonaws.services.ecs.model.Failure;
-import com.amazonaws.services.ecs.model.RunTaskRequest;
-import com.amazonaws.services.ecs.model.RunTaskResult;
-import com.amazonaws.services.ecs.model.StopTaskRequest;
-import com.amazonaws.services.ecs.model.TaskOverride;
->>>>>>> d4f29909
 import com.cloudbees.jenkins.plugins.awscredentials.AmazonWebServicesCredentials;
 import com.cloudbees.plugins.credentials.CredentialsMatchers;
 import com.cloudbees.plugins.credentials.CredentialsProvider;
@@ -204,8 +195,7 @@
 
     }
 
-<<<<<<< HEAD
-    void deleteTask(String taskArn, String taskDefinitonArn) {
+    void deleteTask(String taskArn) {
         final AmazonECSClient client = getAmazonECSClient(credentialsId, awsRegion);
 
         LOGGER.log(Level.INFO, "Delete ECS Slave task: {0}", taskArn);
@@ -214,16 +204,6 @@
         } catch (ClientException clientException){
             LOGGER.log(Level.INFO, "Failed to delete ECS task definition: {0}", clientException.getLocalizedMessage());
         }
-
-        LOGGER.log(Level.INFO, "Delete ECS task definition: {0}", taskDefinitonArn);
-        client.deregisterTaskDefinition(new DeregisterTaskDefinitionRequest().withTaskDefinition(taskDefinitonArn));
-=======
-    void deleteTask(String taskArn) {
-        final AmazonECSClient client = getAmazonECSClient(credentialsId);
-
-        LOGGER.log(Level.INFO, "Delete ECS Slave task: {0}", taskArn);
-        client.stopTask(new StopTaskRequest().withTask(taskArn));
->>>>>>> d4f29909
     }
 
     private class ProvisioningCallback implements Callable<Node> {
@@ -244,20 +224,9 @@
             Jenkins.getInstance().addNode(slave);
             LOGGER.log(Level.INFO, "Created Slave: {0}", slave.getNodeName());
 
-            final AmazonECSClient client = new AmazonECSClient(getCredentials(credentialsId));
+            final AmazonECSClient client = getAmazonECSClient(credentialsId, awsRegion);
             Collection<String> command = getDockerRunCommand(slave);
-<<<<<<< HEAD
-            final RegisterTaskDefinitionRequest req = template.asRegisterTaskDefinitionRequest(command);
-
-            final AmazonECSClient client = getAmazonECSClient(credentialsId, awsRegion);
-
-            final RegisterTaskDefinitionResult result = client.registerTaskDefinition(req);
-            String definitionArn = result.getTaskDefinition().getTaskDefinitionArn();
-            LOGGER.log(Level.FINE, "Slave {0} - Created Task Definition {1}: {2}", new Object[]{slave.getNodeName(), definitionArn, req});
-            LOGGER.log(Level.INFO, "Slave {0} - Created Task Definition: {1}", new Object[]{slave.getNodeName(), definitionArn});
-=======
             String definitionArn = template.getTaskDefinitionArn();
->>>>>>> d4f29909
             slave.setTaskDefinitonArn(definitionArn);
 
             final RunTaskResult runTaskResult = client.runTask(new RunTaskRequest()
